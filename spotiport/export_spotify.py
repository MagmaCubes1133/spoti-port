import json
import os
from typing import List, Dict


def _load_env(path: str = ".env") -> None:
    """Load environment variables from a simple .env file if present."""
    if os.path.exists(path):
        with open(path, "r", encoding="utf-8") as f:
            for line in f:
                if line.strip() and not line.strip().startswith("#") and "=" in line:
                    key, val = line.strip().split("=", 1)
                    os.environ.setdefault(key, val)


def _prompt_for_credentials() -> None:
    """Interactively ask the user for Spotify API credentials."""
    print("Spotify API credentials are required to access your library.")
    client_id = input("Enter your SPOTIPY_CLIENT_ID: ").strip()
    client_secret = input("Enter your SPOTIPY_CLIENT_SECRET: ").strip()
    redirect_uri = input(
        "Enter SPOTIPY_REDIRECT_URI [http://localhost:8888/callback]: "
    ).strip() or "http://localhost:8888/callback"
    with open(".env", "a", encoding="utf-8") as f:
        f.write(f"SPOTIPY_CLIENT_ID={client_id}\n")
        f.write(f"SPOTIPY_CLIENT_SECRET={client_secret}\n")
        f.write(f"SPOTIPY_REDIRECT_URI={redirect_uri}\n")
    os.environ["SPOTIPY_CLIENT_ID"] = client_id
    os.environ["SPOTIPY_CLIENT_SECRET"] = client_secret
    os.environ["SPOTIPY_REDIRECT_URI"] = redirect_uri

import spotipy
from spotipy.oauth2 import SpotifyOAuth


SCOPE = "user-library-read playlist-read-private playlist-read-collaborative"


def get_spotify_client() -> spotipy.Spotify:
    """Authenticate and return a Spotify client using OAuth."""
<<<<<<< HEAD
    _load_env()
    client_id = os.getenv("SPOTIPY_CLIENT_ID")
    client_secret = os.getenv("SPOTIPY_CLIENT_SECRET")
    if not client_id or not client_secret:
        _prompt_for_credentials()
=======
>>>>>>> b407ee5e
    auth = SpotifyOAuth(scope=SCOPE, open_browser=True)
    return spotipy.Spotify(auth_manager=auth)


def export_liked_tracks(sp: spotipy.Spotify) -> List[Dict]:
    """Return a list of liked tracks with relevant metadata."""
    items = []
    results = sp.current_user_saved_tracks(limit=50)
    while results:
        for item in results["items"]:
            track = item["track"]
            items.append({
                "name": track["name"],
                "artists": ", ".join(a["name"] for a in track["artists"]),
                "duration_ms": track["duration_ms"],
                "id": track["id"],
            })
        if results["next"]:
            results = sp.next(results)
        else:
            break
    return items


def export_playlists(sp: spotipy.Spotify) -> List[Dict]:
    """Return user's playlists with track information."""
    playlists = []
    results = sp.current_user_playlists(limit=50)
    while results:
        for playlist in results["items"]:
            playlist_data = {
                "name": playlist["name"],
                "tracks": [],
            }
            tracks = sp.playlist_items(playlist["id"], additional_types=["track"])
            while tracks:
                for item in tracks["items"]:
                    track = item.get("track")
                    if not track:
                        continue
                    playlist_data["tracks"].append({
                        "name": track["name"],
                        "artists": ", ".join(a["name"] for a in track["artists"]),
                        "duration_ms": track["duration_ms"],
                        "id": track["id"],
                    })
                if tracks["next"]:
                    tracks = sp.next(tracks)
                else:
                    break
            playlists.append(playlist_data)
        if results["next"]:
            results = sp.next(results)
        else:
            break
    return playlists


def export_library(output_file: str = "spotify_library.json") -> None:
    """Export liked songs and playlists to a JSON file."""
    print("A browser window will open to authorize Spotify access.")
    sp = get_spotify_client()
    data = {
        "liked_songs": export_liked_tracks(sp),
        "playlists": export_playlists(sp),
    }
    with open(output_file, "w", encoding="utf-8") as f:
        json.dump(data, f, indent=2)
    print(f"Exported library to {output_file}")


if __name__ == "__main__":
    export_library()<|MERGE_RESOLUTION|>--- conflicted
+++ resolved
@@ -38,14 +38,12 @@
 
 def get_spotify_client() -> spotipy.Spotify:
     """Authenticate and return a Spotify client using OAuth."""
-<<<<<<< HEAD
     _load_env()
     client_id = os.getenv("SPOTIPY_CLIENT_ID")
     client_secret = os.getenv("SPOTIPY_CLIENT_SECRET")
     if not client_id or not client_secret:
         _prompt_for_credentials()
-=======
->>>>>>> b407ee5e
+
     auth = SpotifyOAuth(scope=SCOPE, open_browser=True)
     return spotipy.Spotify(auth_manager=auth)
 
